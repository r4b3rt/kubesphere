--- conflicted
+++ resolved
@@ -38,27 +38,7 @@
 func NewServerRunOptions() *ServerRunOptions {
 	s := &ServerRunOptions{
 		GenericServerRunOptions: genericoptions.NewServerRunOptions(),
-<<<<<<< HEAD
 		Config:                  apiserverconfig.New(),
-=======
-		Config: &apiserverconfig.Config{
-			KubernetesOptions:     k8s.NewKubernetesOptions(),
-			DevopsOptions:         jenkins.NewDevopsOptions(),
-			SonarQubeOptions:      sonarqube.NewSonarQubeOptions(),
-			ServiceMeshOptions:    servicemesh.NewServiceMeshOptions(),
-			NetworkOptions:        network.NewNetworkOptions(),
-			MonitoringOptions:     prometheus.NewPrometheusOptions(),
-			S3Options:             s3.NewS3Options(),
-			OpenPitrixOptions:     openpitrix.NewOptions(),
-			LoggingOptions:        esclient.NewElasticSearchOptions(),
-			LdapOptions:           ldap.NewOptions(),
-			RedisOptions:          cache.NewRedisOptions(),
-			AuthenticationOptions: authoptions.NewAuthenticateOptions(),
-			MultiClusterOptions:   multicluster.NewOptions(),
-			EventsOptions:         eventsclient.NewElasticSearchOptions(),
-			AuditingOptions:       auditingclient.NewElasticSearchOptions(),
-		},
->>>>>>> 2f650dba
 	}
 
 	return s
