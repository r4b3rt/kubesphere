--- conflicted
+++ resolved
@@ -177,7 +177,6 @@
 }
 
 type Pod struct {
-<<<<<<< HEAD
 	Name         string             `gorm:"primary_key" json:"name"`
 	Namespace    string             `gorm:"primary_key" json:"namespace"`
 	Status       string             `json:"status,omitempty"`
@@ -189,18 +188,6 @@
 	RestartCount int                `json:"restartCount"`
 	Metrics      metrics.PodMetrics `json:"metrics,omitempty"`
 	CreateTime   time.Time          `gorm:"column:createTime" json:"createTime,omitempty"`
-=======
-	Name       string             `gorm:"primary_key" json:"name"`
-	Namespace  string             `gorm:"primary_key" json:"namespace"`
-	Status     string             `json:"status,omitempty"`
-	Node       string             `json:"node,omitempty"`
-	NodeIp     string             `json:"nodeIp,omitempty"`
-	PodIp      string             `json:"podIp,omitempty"`
-	Containers Containers         `gorm:"type:text" json:"containers,omitempty"`
-	Annotation Annotation         `json:"annotations"`
-	CreateTime time.Time          `gorm:"column:createTime" json:"createTime,omitempty"`
-	Metrics    metrics.PodMetrics `json:"metrics,omitempty"`
->>>>>>> a27c34ab
 }
 
 type Container struct {
