#!/usr/bin/env bash

set -ex
set -o pipefail

<<<<<<< HEAD
# Default image repo
REPO=${REPO:-kubespheredev}
# Set tag to latest if no argument was given, normally was branch name
TAG=${TAG:-latest}
=======
# push to kubespheredev with default latest tag
REPO=${REPO:-kubespheredev}
TAG=${TRAVIS_BRANCH:-latest}

# check if build was triggered by a travis cronjob
if [[ -z "$TRAVIS_EVENT_TYPE" ]]; then
    echo "TRAVIS_EVENT_TYPE is empty, also normaly build"
elif [[ $TRAVIS_EVENT_TYPE == "cron" ]]; then
    TAG=dev-$(date +%Y%m%d)
fi

>>>>>>> 31436b45

docker build -f build/ks-apiserver/Dockerfile -t $REPO/ks-apiserver:$TAG .
docker build -f build/ks-controller-manager/Dockerfile -t $REPO/ks-controller-manager:$TAG .


# Push image to dockerhub, need to support multiple push

echo "$DOCKER_PASSWORD" | docker login -u "$DOCKER_USERNAME" --password-stdin
docker push $REPO/ks-apiserver:$TAG
docker push $REPO/ks-controller-manager:$TAG<|MERGE_RESOLUTION|>--- conflicted
+++ resolved
@@ -3,12 +3,6 @@
 set -ex
 set -o pipefail
 
-<<<<<<< HEAD
-# Default image repo
-REPO=${REPO:-kubespheredev}
-# Set tag to latest if no argument was given, normally was branch name
-TAG=${TAG:-latest}
-=======
 # push to kubespheredev with default latest tag
 REPO=${REPO:-kubespheredev}
 TAG=${TRAVIS_BRANCH:-latest}
@@ -20,11 +14,9 @@
     TAG=dev-$(date +%Y%m%d)
 fi
 
->>>>>>> 31436b45
 
 docker build -f build/ks-apiserver/Dockerfile -t $REPO/ks-apiserver:$TAG .
 docker build -f build/ks-controller-manager/Dockerfile -t $REPO/ks-controller-manager:$TAG .
-
 
 # Push image to dockerhub, need to support multiple push
 
